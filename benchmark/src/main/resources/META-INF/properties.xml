<?xml version="1.0"?>
<configuration>
  <!--
  <property>
    <name>dt.application.{appName}.operator.{opName}.prop.{propName}</name>
    <value>some-default-value (if value is not specified, it is required from the user or custom config when launching)</value>
  </property>
  -->
  <property>
    <name>dt.attr.MASTER_MEMORY_MB</name>
    <value>1024</value>
  </property>
  <property>
    <name>dt.rootDbUrl</name>
    <value>jdbc:hive2://node23.morado.com:10000</value>
    <description>Root DbUrl.</description>
  </property>
  <property>
<<<<<<< HEAD
    <name>dt.application.HiveInsertBenchmarkingApp.operator.HiveOperator.store.filepath</name>
    <value>file:///user/hive2</value>
    <description>Filepath</description>
  </property>
  <property>
    <name>dt.application.HiveInsertBenchmarkingApp.operator.DateGenerator.tuplesPerWindow</name>
    <value>100</value>
    <description>Max windows with no data</description>
  </property>
  <property>
    <name>dt.application.HiveInsertBenchmarkingApp.operator.HiveOperator.tablename</name>
    <value>temp</value>
    <description>tablename for insert string</description>
  </property>
  <property>
    <name>dt.application.HiveInsertBenchmarkingApp.operator.RollingFsWriter.filePermission</name>
    <value>511</value>
    <description>Permission</description>
  </property>
  <property>
    <name>dt.application.HiveInsertBenchmarkingApp.operator.RollingFsWriter.maxLength</name>
    <value>100</value>
    <description>Max Length</description>
  </property>
  <property>
    <name>dt.application.HiveInsertBenchmarkingApp.operator.HiveOperator.store.connectionProperties</name>
    <value>user:hive,password:""</value>
    <description>The connection properties for the database.</description>
  </property>
  <property>
    <name>dt.application.HiveMapInsertBenchmarkingApp.operator.HiveOperator.store.filepath</name>
    <value>/user/hive2</value>
    <description>Filepath</description>
  </property>
  <property>
    <name>dt.application.HiveInsertBenchmarkingApp.operator.HiveOperator.hivepath</name>
    <value>/user/hive2/warehouse/</value>
  </property>
  <property>
    <name>dt.application.HiveMapInsertBenchmarkingApp.operator.HiveMapInsertOperator.tablename</name>
    <value>tempMap</value>
    <description>tablename for insert map</description>
  </property>
  <property>
    <name>dt.application.HiveInsertBenchmarkingApp.operator.HiveOperator.store.dbUrl</name>
    <value>jdbc:hive2://node23.morado.com:10000/default</value>
    <description>Test database connector string.</description>
  </property>
  <property>
    <name>dt.application.HiveMapInsertBenchmarkingApp.operator.RollingFsMapWriter.delimiter</name>
    <value>:</value>
    <description>Delimiter for map</description>
  </property>
  <property>
    <name>dt.application.HiveMapInsertBenchmarkingApp.operator.HiveOperator.store.dbUrl</name>
    <value>jdbc:hive2://node23.morado.com:10000/default</value>
    <description>Test database connector string.</description>
  </property>
  <property>
    <name>dt.application.HiveMapInsertBenchmarkingApp.operator.HiveOperator.store.connectionProperties</name>
    <value>user:hive,password:""</value>
    <description>Test database connector string.</description>
  </property>
  <property>
    <name>dt.application.HiveMapInsertBenchmarkingApp.operator.RollingMapFsWriter.maxLength</name>
    <value>100</value>
    <description>Max Length</description>
=======
    <name>dt.application.CouchBaseAppOutput.operator.couchbaseOuput.port.*.QUEUE_CAPACITY</name>
    <value>32768</value>
    <description>Specify queue capacity for all output ports</description>
  </property>
  <property>
    <name>dt.application.CouchBaseAppOutput.operator.couchbaseInput.port.*.QUEUE_CAPACITY</name>
    <value>32768</value>
    <description>Specify queue capacity for all input ports</description>
  </property>
  <property>
    <name>dt.application.CouchBaseAppOutput.operator.couchbaseUpdate.port.*.QUEUE_CAPACITY</name>
    <value>32768</value>
    <description>Specify queue capacity for all update ports</description>
  </property>

  <property>
    <name>dt.application.CouchBaseAppOutput.operator.couchbaseOutput.store.uriString</name>
    <value></value>
  </property>
  <property>
    <name>dt.application.CouchBaseAppOutput.operator.couchbaseOutput.store.bucket</name>
    <value>default</value>
  </property>
  <property>
    <name>dt.application.CouchBaseAppOutput.operator.couchbaseOutput.store.password</name>
    <value></value>
  </property>
  <property>
    <name>dt.application.CouchBaseAppOutput.operator.couchbaseOutput.store.bucketMeta</name>
    <value>default</value>
  </property>
  <property>
    <name>dt.application.CouchBaseAppOutput.operator.couchbaseOutput.store.passwordMeta</name>
    <value></value>
  </property>
  <property>
    <name>dt.application.couchbaseAppOutput.operator.couchbaseOutput.store.max_tuples</name>
    <value>1000</value>
  </property>
  <property>
    <name>dt.application.couchbaseAppOutput.operator.couchbaseOutput.store.queueSize</name>
    <value>100</value>
  </property>
  <property>
    <name>dt.application.couchbaseAppOutput.operator.couchbaseOutput.store.blocktime</name>
    <value>10000</value>
  </property>
  <property>
    <name>dt.application.couchbaseAppOutput.operator.couchbaseOutput.store.timeout</name>
    <value>10000</value>
  </property>
  <property>
    <name>dt.application.couchbaseAppOutput.operator.couchbaseOutput.store.userConfig</name>
    <value></value>
  </property>
  <property>
    <name>dt.application.couchbaseAppOutput.operator.couchbaseOutput.store.passwordConfig</name>
    <value></value>
  </property>

  <property>
    <name>dt.application.CouchBaseAppInput.operator.couchbaseInput.store.uriString</name>
    <value></value>
  </property>
  <property>
    <name>dt.application.CouchBaseAppInput.operator.couchbaseInput.store.blocktime</name>
    <value>1000</value>
  </property>
  <property>
    <name>dt.application.CouchBaseAppInput.operator.couchbaseInput.store.timeout</name>
    <value>1000</value>
  </property>
  <property>
    <name>dt.application.CouchBaseAppInput.operator.couchbaseInput.store.bucket</name>
    <value>default</value>
  </property>
  <property>
    <name>dt.application.CouchBaseAppInput.operator.couchbaseInput.store.password</name>
    <value></value>
  </property>
  <property>
    <name>dt.application.CouchBaseAppInput.operator.couchbaseInput.store.bucketMeta</name>
    <value>default</value>
  </property>
  <property>
    <name>dt.application.CouchBaseAppInput.operator.couchbaseInput.store.passwordMeta</name>
    <value></value>
>>>>>>> 04d4d04c
  </property>

</configuration>
<|MERGE_RESOLUTION|>--- conflicted
+++ resolved
@@ -16,7 +16,6 @@
     <description>Root DbUrl.</description>
   </property>
   <property>
-<<<<<<< HEAD
     <name>dt.application.HiveInsertBenchmarkingApp.operator.HiveOperator.store.filepath</name>
     <value>file:///user/hive2</value>
     <description>Filepath</description>
@@ -48,12 +47,8 @@
   </property>
   <property>
     <name>dt.application.HiveMapInsertBenchmarkingApp.operator.HiveOperator.store.filepath</name>
-    <value>/user/hive2</value>
+    <value>file:///user/hive2</value>
     <description>Filepath</description>
-  </property>
-  <property>
-    <name>dt.application.HiveInsertBenchmarkingApp.operator.HiveOperator.hivepath</name>
-    <value>/user/hive2/warehouse/</value>
   </property>
   <property>
     <name>dt.application.HiveMapInsertBenchmarkingApp.operator.HiveMapInsertOperator.tablename</name>
@@ -62,7 +57,7 @@
   </property>
   <property>
     <name>dt.application.HiveInsertBenchmarkingApp.operator.HiveOperator.store.dbUrl</name>
-    <value>jdbc:hive2://node23.morado.com:10000/default</value>
+    <value></value>
     <description>Test database connector string.</description>
   </property>
   <property>
@@ -72,7 +67,7 @@
   </property>
   <property>
     <name>dt.application.HiveMapInsertBenchmarkingApp.operator.HiveOperator.store.dbUrl</name>
-    <value>jdbc:hive2://node23.morado.com:10000/default</value>
+    <value></value>
     <description>Test database connector string.</description>
   </property>
   <property>
@@ -84,7 +79,8 @@
     <name>dt.application.HiveMapInsertBenchmarkingApp.operator.RollingMapFsWriter.maxLength</name>
     <value>100</value>
     <description>Max Length</description>
-=======
+  </property>
+  <property>
     <name>dt.application.CouchBaseAppOutput.operator.couchbaseOuput.port.*.QUEUE_CAPACITY</name>
     <value>32768</value>
     <description>Specify queue capacity for all output ports</description>
@@ -172,7 +168,6 @@
   <property>
     <name>dt.application.CouchBaseAppInput.operator.couchbaseInput.store.passwordMeta</name>
     <value></value>
->>>>>>> 04d4d04c
   </property>
 
 </configuration>
