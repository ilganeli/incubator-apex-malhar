--- conflicted
+++ resolved
@@ -43,11 +43,7 @@
  * @tags file, input operator
  */
 @OperatorAnnotation(checkpointableWithinAppWindow = false)
-<<<<<<< HEAD
 public class FileSplitter extends AbstractFileInputOperator<FileSplitter.FileMetadata>
-=======
-public class FileSplitter extends AbstractFileInputOperator<FileSplitter.FileMetadata> implements Operator.CheckpointListener
->>>>>>> f4d0ed0d
 {
   protected Long blockSize;
   protected transient int operatorId;
@@ -213,7 +209,7 @@
     private long pos;
     private int blockNumber;
 
-    private FileSplitter splitter;
+    private final FileSplitter splitter;
 
     public BlockMetadataIterator(FileSplitter splitter, FileMetadata fileMetadata, long blockSize)
     {
