--- conflicted
+++ resolved
@@ -29,11 +29,8 @@
  * An {@link AbstractBlockReader} that assumes the blocks are part of files.
  *
  * @param <R> type of record
-<<<<<<< HEAD
-=======
  *
  * @since 2.1.0
->>>>>>> 694e00dc
  */
 @StatsListener.DataQueueSize
 public abstract class AbstractFSBlockReader<R> extends AbstractBlockReader<R, BlockMetadata.FileBlockMetadata, FSDataInputStream>
