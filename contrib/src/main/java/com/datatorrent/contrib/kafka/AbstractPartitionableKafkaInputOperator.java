--- conflicted
+++ resolved
@@ -16,6 +16,7 @@
 package com.datatorrent.contrib.kafka;
 
 import com.datatorrent.api.Context.OperatorContext;
+
 import java.util.ArrayList;
 import java.util.Collection;
 import java.util.Collections;
@@ -27,30 +28,27 @@
 import java.util.Map;
 import java.util.Map.Entry;
 import java.util.Set;
+
 import org.apache.commons.lang3.StringUtils;
 import org.slf4j.Logger;
 import org.slf4j.LoggerFactory;
+
 import kafka.javaapi.PartitionMetadata;
+
 import com.datatorrent.api.DefaultPartition;
 import com.datatorrent.api.Partitioner;
 import com.datatorrent.api.Stats.OperatorStats;
 import com.datatorrent.api.StatsListener;
-<<<<<<< HEAD
+import com.datatorrent.api.annotation.OperatorAnnotation;
 import com.datatorrent.contrib.kafka.KafkaConsumer.KafkaMeterStats;
+
 import static com.datatorrent.contrib.kafka.KafkaConsumer.KafkaMeterStatsUtil.*;
+
 import com.google.common.base.Joiner;
 import com.google.common.base.Predicate;
 import com.google.common.collect.Iterators;
 import com.google.common.collect.Sets;
-=======
-import com.datatorrent.api.annotation.OperatorAnnotation;
-import com.datatorrent.contrib.kafka.KafkaConsumer.KafkaMeterStats;
-import com.google.common.base.Predicate;
-import com.google.common.collect.Iterators;
-import com.google.common.collect.Sets;
-
-
->>>>>>> 9e35468c
+
 /**
  * This is a base implementation of a Kafka input operator, which consumes data from Kafka message bus.&nbsp;
  * It will be dynamically partitioned based on the upstream kafka partition.
@@ -111,7 +109,7 @@
 
   // Store the current collected kafka consumer stats
   private transient Map<Integer, List<KafkaMeterStats>> kafkaStatsHolder = new HashMap<Integer, List<KafkaConsumer.KafkaMeterStats>>();
-  
+
   private OffsetManager offsetManager = null;
 
   // Minimal interval between 2 (re)partition actions
@@ -148,8 +146,8 @@
 
     // Operator partitions
     List<Partition<AbstractPartitionableKafkaInputOperator>> newPartitions = null;
-    
-    // initialize the offset 
+
+    // initialize the offset
     Map<Integer, Long> initOffset = null;
     if(isInitialParitition && offsetManager !=null){
       initOffset = offsetManager.loadInitialOffsets();
@@ -266,7 +264,7 @@
             }
             offsetTrack.putAll(partition.getPartitionedInstance().consumer.getCurrentOffsets());
             // Get the latest stats
-            
+
             OperatorStats stat = partition.getStats().getLastWindowedStats().get(partition.getStats().getLastWindowedStats().size() - 1);
             if (stat.counters instanceof KafkaMeterStats) {
               KafkaMeterStats kms = (KafkaMeterStats) stat.counters;
@@ -339,8 +337,8 @@
       // didn't find the existing "operator" to assign this consumer
       PartitionInfo nr = new PartitionInfo();
       nr.kpids = Sets.newHashSet(entry.getKey());
-      nr.msgRateLeft = msgRateUpperBound == Long.MAX_VALUE ? msgRateUpperBound : msgRateUpperBound - (long) resourceRequired[0];
-      nr.byteRateLeft = byteRateUpperBound == Long.MAX_VALUE ? byteRateUpperBound : byteRateUpperBound - (long) resourceRequired[1];
+      nr.msgRateLeft = msgRateUpperBound == Long.MAX_VALUE ? msgRateUpperBound : msgRateUpperBound - resourceRequired[0];
+      nr.byteRateLeft = byteRateUpperBound == Long.MAX_VALUE ? byteRateUpperBound : byteRateUpperBound - resourceRequired[1];
       pif.add(nr);
     }
 
@@ -356,7 +354,7 @@
     resp.repartitionRequired = needPartition(stats.getOperatorId(), kstats);
     return resp;
   }
-  
+
   private void updateOffsets(List<KafkaMeterStats> kstats)
   {
     //In every partition check interval, call offsetmanager to update the offsets
@@ -391,21 +389,21 @@
     long t = System.currentTimeMillis();
 
     if (t - lastCheckTime < repartitionCheckInterval) {
-      // return false if it's within repartitionCheckInterval since last time it check the stats 
+      // return false if it's within repartitionCheckInterval since last time it check the stats
       return false;
     }
-    
+
     logger.debug("Use OffsetManager to update offsets");
     updateOffsets(kstats);
-    
-    
+
+
     if(repartitionInterval < 0){
       // if repartition is disabled
       return false;
     }
-    
+
     if(t - lastRepartitionTime < repartitionInterval) {
-      // return false if it's still within repartitionInterval since last (re)partition 
+      // return false if it's still within repartitionInterval since last (re)partition
       return false;
     }
 
@@ -607,27 +605,27 @@
   {
     this.consumer.initialOffset = initialOffset;
   }
-  
+
   public void setOffsetManager(OffsetManager offsetManager)
   {
     this.offsetManager = offsetManager;
   }
-  
+
   public void setRepartitionCheckInterval(long repartitionCheckInterval)
   {
     this.repartitionCheckInterval = repartitionCheckInterval;
   }
-  
+
   public long getRepartitionCheckInterval()
   {
     return repartitionCheckInterval;
   }
-  
+
   public void setRepartitionInterval(long repartitionInterval)
   {
     this.repartitionInterval = repartitionInterval;
   }
-  
+
   public long getRepartitionInterval()
   {
     return repartitionInterval;
