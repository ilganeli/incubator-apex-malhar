/*
 *  Copyright (c) 2012-2014 Malhar, Inc.
 *  All Rights Reserved.
 */

package com.datatorrent.contrib.goldengate.app;

import java.util.Properties;

import org.apache.hadoop.conf.Configuration;

import com.datatorrent.lib.io.ConsoleOutputOperator;

import com.datatorrent.contrib.goldengate.DBQueryProcessor;
import com.datatorrent.contrib.goldengate.FileQueryProcessor;
import com.datatorrent.contrib.goldengate.KafkaJsonEncoder;
import com.datatorrent.contrib.goldengate.lib.CSVFileOutput;
import com.datatorrent.contrib.goldengate.lib.KafkaInput;
import com.datatorrent.contrib.goldengate.lib.OracleDBOutputOperator;
import com.datatorrent.contrib.kafka.KafkaSinglePortOutputOperator;
import com.datatorrent.contrib.kafka.KafkaSinglePortStringInputOperator;

import com.datatorrent.api.DAG;
import com.datatorrent.api.StreamingApplication;
import com.datatorrent.api.annotation.ApplicationAnnotation;

@ApplicationAnnotation(name="GoldenGateDemo")
public class GoldenGateApp implements StreamingApplication
{
  @Override
  public void populateDAG(DAG dag, Configuration conf)
  {
<<<<<<< HEAD
    KafkaInput kafkaInput = new KafkaInput();
    dag.addOperator("GoldenGateInput", kafkaInput);

    ////

    OracleDBOutputOperator db = new OracleDBOutputOperator();
    dag.addOperator("OracleReplicator", db);

    ////

    ConsoleOutputOperator console = new ConsoleOutputOperator();
    dag.addOperator("Console", console);

    ////

    CSVFileOutput csvFileOutput = new CSVFileOutput();
    csvFileOutput.setFilePath("/user/tim");
    csvFileOutput.setOutputFileName("dtv.csv");
    dag.addOperator("CSVReplicator", csvFileOutput);

    ////
=======
    KafkaInput kafkaInput = dag.addOperator("kafkaInput", KafkaInput.class);
    OracleDBOutputOperator db = dag.addOperator("oracledb", OracleDBOutputOperator.class);
    ConsoleOutputOperator console = dag.addOperator("console", ConsoleOutputOperator.class);
    CSVFileOutput csvFileOutput = dag.addOperator("csv", CSVFileOutput.class);
>>>>>>> 81004749

    dag.addStream("GoldenGateConsoleStream", kafkaInput.outputPort, console.input);
    dag.addStream("OracleReplicatorStream", kafkaInput.employeePort, db.input);
    dag.addStream("CSVReplicatorStream", kafkaInput.employeePort1, csvFileOutput.input);

    ////

    KafkaSinglePortStringInputOperator dbQueryInput = dag.addOperator("DBQuery", KafkaSinglePortStringInputOperator.class);
    DBQueryProcessor dbQueryProcessor = dag.addOperator("DBQueryProcessor", DBQueryProcessor.class);
    KafkaSinglePortOutputOperator<Object, Object> dbQueryOutput = dag.addOperator("DBQueryResponse", new KafkaSinglePortOutputOperator<Object, Object>());

    Properties configProperties = new Properties();
    configProperties.setProperty("serializer.class", KafkaJsonEncoder.class.getName());
    configProperties.setProperty("metadata.broker.list", "node25.morado.com:9092");
    dbQueryOutput.setConfigProperties(configProperties);

    dag.addStream("dbQueries", dbQueryInput.outputPort, dbQueryProcessor.queryInput);
    dag.addStream("dbRows", dbQueryProcessor.queryOutput, dbQueryOutput.inputPort);

    ////

    KafkaSinglePortStringInputOperator fileQueryInput = dag.addOperator("FileQuery", KafkaSinglePortStringInputOperator.class);
    FileQueryProcessor fileQueryProcessor = dag.addOperator("FileQueryProcessor", FileQueryProcessor.class);
    KafkaSinglePortOutputOperator<Object, Object> fileQueryOutput = dag.addOperator("FileQueryResponse", new KafkaSinglePortOutputOperator<Object, Object>());

    fileQueryOutput.setConfigProperties(configProperties);

    dag.addStream("fileQueries", fileQueryInput.outputPort, fileQueryProcessor.queryInput);
    dag.addStream("fileData", fileQueryProcessor.queryOutput, fileQueryOutput.inputPort);
  }
}<|MERGE_RESOLUTION|>--- conflicted
+++ resolved
@@ -30,7 +30,6 @@
   @Override
   public void populateDAG(DAG dag, Configuration conf)
   {
-<<<<<<< HEAD
     KafkaInput kafkaInput = new KafkaInput();
     dag.addOperator("GoldenGateInput", kafkaInput);
 
@@ -52,12 +51,6 @@
     dag.addOperator("CSVReplicator", csvFileOutput);
 
     ////
-=======
-    KafkaInput kafkaInput = dag.addOperator("kafkaInput", KafkaInput.class);
-    OracleDBOutputOperator db = dag.addOperator("oracledb", OracleDBOutputOperator.class);
-    ConsoleOutputOperator console = dag.addOperator("console", ConsoleOutputOperator.class);
-    CSVFileOutput csvFileOutput = dag.addOperator("csv", CSVFileOutput.class);
->>>>>>> 81004749
 
     dag.addStream("GoldenGateConsoleStream", kafkaInput.outputPort, console.input);
     dag.addStream("OracleReplicatorStream", kafkaInput.employeePort, db.input);
