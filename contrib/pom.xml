--- conflicted
+++ resolved
@@ -5,11 +5,7 @@
   <parent>
     <groupId>com.datatorrent</groupId>
     <artifactId>malhar-all</artifactId>
-<<<<<<< HEAD
     <version>1.0.5-SNAPSHOT</version>
-=======
-    <version>1.0.4-1</version>
->>>>>>> 28145b54
   </parent>
 
   <artifactId>malhar-contrib</artifactId>
